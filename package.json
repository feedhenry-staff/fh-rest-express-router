--- conflicted
+++ resolved
@@ -35,13 +35,8 @@
   "homepage": "https://github.com/feedhenry-staff/fh-rest-express-router#readme",
   "dependencies": {
     "async": "^2.0.0",
-<<<<<<< HEAD
-    "body-parser": "^1.15.1",
+    "body-parser": "^1.15.2",
     "fh-bunyan": "^0.3.0",
-=======
-    "body-parser": "1.15.2",
-    "fh-bunyan": "^0.2.0",
->>>>>>> d766f430
     "is-object": "^1.0.1",
     "joi": "^9.0.1",
     "lodash": "^4.13.1",
